<<<<<<< HEAD
/*
This is code to run a 4x (8x8) MAS2179 display clock connected to an ESP8266.
It will connect to a wireless network, and then set the time by contacting an NTP server
It will then continuously try to connect to the NTP server to keep the time correct,
while running on its own clock crystal between connections to the NTP server.

There is also code that allows for settings to be cahnged by pressing a config button, followed by up/down adjustment buttons.
ALl settings will be saved in persistant FLASH memory using the EEPROM.h library for ESP8266
The following items can be set via this method:
  Brightness: 0-15 value, controls the brightness of all LEDs on the display.
  GMT Offset: from -12 to +14 hours per GMT specs. This will snap to any valid GMT offset per the GMT_OFFSETS enum
  12/24H Modes: This will allow switching between 24H time or 12H AM/PM time displays.
  Display Seconds: This will allow the end user to decide if they want to display seconds or now on the display.
*/

#include <Arduino.h>
#include <stdint.h>
#include <NTPClient.h>
#include <esp8266_pins.h>
#include <esp8266WIFI.h>
#include <WiFiUdp.h>
#include <EEPROM.h>
#include <max7219.h>
#include <fonts.h>

//wifi credentials - adjust to taste
#define WIFI_NAME "801Labs-Guest"
#define WIFI_PASS "DC801DC801"

//these are named variables to make the intent of the code more readable.
#define _12H_MODE true
#define _24H_MODE false
#define EEPROM_HAS_BEEN_INITIALIZED 1

//default brightness - can be from 0x0 to 0xF
#define DEFAULT_BRIGHTNESS 0x6U

//default display mode for time - seconds on or off
#define DEFAULT_DISPLAY_MODE false

//this controls whether or not the clock displays time in 12H or 24H mode
#define DEFAULT_12H_24H_MODE _12H_MODE

//Change this to adjust the default time zone on power up in seconds - Adjust as needed. (60 s/min * 60min/hour * (+/-)Offset in Hours)
#define DEFAULT_TIME_OFFSET (60L * 60L * -7L)

//this is how often the NTP client object will check for updates in milliseconds. (1000ms/s * 60s/min * 5 min)
#define DEFAULT_NTP_SERVER_CHECK_INTERVAL (1000UL * 60UL * 5UL)

//this timeout is for initial connections to the wifi. It will only try for this many ms.
#define WIFI_TIMEOUT 10000UL

//this is how often the wifi will try to reconnect if it becomes disconnected in ms. (1000ms/s * 60s/min * 5 min)
#define WIFI_RECONNECT_CHECK_INTERVAL (1000UL * 60UL * 5UL)

//this is how long to wait for the NTP server to send back a valid time before giving up in ms (1000ms/s * 2s)
#define NTP_CONNECTION_TIMEOUT (1000UL * 2UL)

//this is how many characters a string can be at most. Trying to display strings longer than this will result in truncation:
#define MAX_STRING_BUFFER_LENGTH 128

//this is the offset between EEPROM data values in bytes:
//set to 4U so you get 4*8 = 32 bit values for each address location
#define EEPROM_BYTE_OFFSET 4U

//this is how many bytes of EEPROM are reserved for storing settings data 
//the total is: (Number of bytes per item stored * (number of items being stored + 1U for the init address)):
//the init address will be 0 of the EEPROM has not been initialized, and any other value in the LSB if it has been.
#define NUM_EEPROM_BYTES (EEPROM_BYTE_OFFSET * (4U + 1U))

//these are the EEPROM addressed where things are stored:
//the EEPROM data is bropken into 32-bit values, Least Significant Bytes first.
#define EEPROM_INIT_ADDRESS         (0x00*EEPROM_BYTE_OFFSET)
#define EEPROM_BRIGHTNESS_ADDRESS   (0x01*EEPROM_BYTE_OFFSET)
#define EEPROM_DISPLAY_MODE_ADDRESS (0x02*EEPROM_BYTE_OFFSET)
#define EEPROM_12H_24H_ADDRESS      (0x03*EEPROM_BYTE_OFFSET)
#define EEPROM_TIME_OFFSET_ADDRESS  (0x04*EEPROM_BYTE_OFFSET)

//set this to true to force an EEPROM reset:
bool FORCE_EEPROM_INIT = false;

//this is the NTP client's UDP object.
WiFiUDP ntpUDP;

//this si the NTP client object:
NTPClient timeClient(ntpUDP, "pool.ntp.org", DEFAULT_TIME_OFFSET, DEFAULT_NTP_SERVER_CHECK_INTERVAL);

//this tracks the last wifi connection time for reconnect attempts:
uint32_t last_wifi_connection_attempt = 0;
      
//this is a variable that will track if a valid NTP time has been received since power on
//Until this is true, the clock will not display any time, only the INIT_MESSAGE
bool valid_NTP_time_received = false;

//this will keep track of the last value for seconds returned from the loop, so the display will only be updated once per second
uint8_t last_seconds = 0;

//this tracks the display mode. True means 24H time display, false is 12h time display
uint32_t display_time_in_24_h = DEFAULT_12H_24H_MODE;

//this tracks whether or not to display seconds on the clock display mode.
uint32_t display_mode = DEFAULT_DISPLAY_MODE;

//this stores the current brightness setting.
uint32_t display_brightness = DEFAULT_BRIGHTNESS;

//this stores the current UTC offset in seconds:
uint32_t current_time_offset = DEFAULT_TIME_OFFSET;

//this is a string buffer that stores the current time for use in printing time strings to the display:
uint8_t print_string_buffer[MAX_STRING_BUFFER_LENGTH];

//this is how many characters are currently being used in the string buffer:
uint8_t current_num_chars_in_buffer = 0;

//this will write all 4 bytes of EEPROM memory with a 32-bit integer value
void write_32_bit_EEPROM_value(unsigned int address, uint32_t value)
{
  for(int i=0; i<3; i++){
    //get the current LSB
    uint8_t lsb = (uint8_t)value & 0x000000FF;
    Serial.println(lsb);
    //write the current LSB to the appropriate address
    EEPROM.write(address+i, lsb);
    //shift the value over 8 bits to make the next iteration use the byte above the previous lsb
    value = value >> 8;
    EEPROM.commit();
  }
}

//this reads a 32-bit value from the EEPROM, starting at address as the Least signifigant byte, and moving throught he next three bytes after that.
uint32_t read_32_bit_EEPROM_value(unsigned int address)
{
  uint32_t combined_value = 0;
  for(int i=0; i<3; i++){
    //shift the value over by the byte number so it lands in the right place
    combined_value = combined_value & (EEPROM.read(address+i) << i*8);
  }
  return combined_value;
}

//this will initialize the EEPROM data to the default values, which can then be updated by the code or changed later.
void init_EEPROM(void)
{
  //write the init bit so that the MCU will know the EEPROM has valid initial values:
  write_32_bit_EEPROM_value(EEPROM_INIT_ADDRESS, 0x01U);
  //write the default values for the various settings options to their EEPROM addresses:
  write_32_bit_EEPROM_value(EEPROM_BRIGHTNESS_ADDRESS, DEFAULT_BRIGHTNESS);
  write_32_bit_EEPROM_value(EEPROM_DISPLAY_MODE_ADDRESS, DEFAULT_DISPLAY_MODE);
  write_32_bit_EEPROM_value(EEPROM_12H_24H_ADDRESS, DEFAULT_12H_24H_MODE);
  write_32_bit_EEPROM_value(EEPROM_TIME_OFFSET_ADDRESS, DEFAULT_TIME_OFFSET);
  //print a debug serial message to let everyone know you reset the EEPROM:
  Serial.println("EEPROM Reset to default values.");
}

void restore_from_EEPROM(void)
{
  //this will set the current values to the values currently stored in EEPROM.
  Serial.println("Reading values from EEPROM:");
  display_brightness = read_32_bit_EEPROM_value(EEPROM_BRIGHTNESS_ADDRESS);
  display_mode = read_32_bit_EEPROM_value(EEPROM_DISPLAY_MODE_ADDRESS);
  display_time_in_24_h = read_32_bit_EEPROM_value(EEPROM_12H_24H_ADDRESS);
  current_time_offset = read_32_bit_EEPROM_value(EEPROM_TIME_OFFSET_ADDRESS);
  Serial.print("Brightness set to: ");
  Serial.println(display_brightness);
  Serial.print("DIsplay Mode set to: ");
  Serial.println(display_mode);
  Serial.print("24 Hour mode set to: ");
  Serial.println(display_time_in_24_h);
  Serial.print("Current time offset from GMT in seconds set to: ");
  Serial.println(current_time_offset);
}

bool connect_to_wifi(void)
{
  uint32_t wifi_connection_timeout = millis();
  last_wifi_connection_attempt = millis();

  WiFi.begin(WIFI_NAME, WIFI_PASS);

  Serial.print("Connecting");
  while (WiFi.status() != WL_CONNECTED){
    delay(500);
    Serial.print(".");
    if(millis() >= wifi_connection_timeout + WIFI_TIMEOUT){
      Serial.println();
      Serial.println("Unable to connect.");
      return false;
    }
  }
  Serial.println();

  Serial.print("Connected, IP address: ");
  Serial.println(WiFi.localIP());
  return true;
}

//this will force an update of the ntp time
bool update_NTP_time()
{
  uint32_t ntp_connection_start_time = millis();
  while(!timeClient.update()) {
    timeClient.forceUpdate();
    if(millis() >= NTP_CONNECTION_TIMEOUT + ntp_connection_start_time){
      Serial.println("Unable to connect to NTP server, will try again later.");
      return false;
    }
  }
  Serial.print("NTP time updated to ");
  Serial.println(timeClient.getFormattedDate());
  valid_NTP_time_received = true;
  return true;
}

//this will regularly check to make sure we're connected to the internet, and if we are, it will update the NTP time.
void verify_time()
{
  if(millis() >= last_wifi_connection_attempt + WIFI_RECONNECT_CHECK_INTERVAL){
    last_wifi_connection_attempt = millis();
    if(WiFi.status() != WL_CONNECTED){
      if(!connect_to_wifi()){
        Serial.println("Unable to connect to WIFI, will try again later.");
      }
      else{
        //force an update of the NTP time
        update_NTP_time();
      }
    }
    else{
      //force an update of the NTP time
      update_NTP_time();
      //set the clock to show the current time.
    }
  }
}

void display_error_pattern()
{
  //this is how many columsn are in the screen buffer
  uint16_t num_cols = NUM_MAX*8+8;
  for(int i=0; i<num_cols; i++){
    if(i%2){
      scr[i] = B01010101;
    }
    else{
      scr[i] = B10101010;
    }
    refreshAll();
  }
}

void print_time_from_NTP()
{
  //first get the hours, minutes, and seconds
  uint8_t hours = timeClient.getHours();
  if(!display_time_in_24_h){
    //correct to 12h time display values from 24h time values provided by ntp
    if(hours > 12){
      hours = hours - 12;
    }
    else if(hours == 0){
      hours = 12;
    }
  }
  uint8_t minutes = timeClient.getMinutes();
  uint8_t seconds = timeClient.getSeconds();
  if(last_seconds != seconds){
    last_seconds = seconds;
    //create a time string to be displayed:

  }
  else{
    last_seconds = seconds;
    //do nothing, only update when the seconds changes
  }
}

//this will output the current time to the LCD display
void display_time(void)
{
  //first make sure a valid time has been received:
  if(valid_NTP_time_received){
    //output the current time to the display:
    print_time_from_NTP();
  }
  else{
    //output an error pattern:
    display_error_pattern();
  }
}

void setup()
{
  //init for Debug messages
  Serial.begin(115200);
  Serial.println();

  //set up the EEPROM section of the flash:
  EEPROM.begin(NUM_EEPROM_BYTES);

  //check the EEPROM memory to see if it has been initialized.
  Serial.println(EEPROM.read(EEPROM_INIT_ADDRESS));
  if(EEPROM.read(EEPROM_INIT_ADDRESS) != EEPROM_HAS_BEEN_INITIALIZED || FORCE_EEPROM_INIT){
    init_EEPROM();
    Serial.println(EEPROM.read(EEPROM_INIT_ADDRESS));
  } else {
    restore_from_EEPROM();
  }

  //init displays:
  initMAX7219();
  sendCmdAll(CMD_SHUTDOWN, 1); //turn shutdown mode off
  sendCmdAll(CMD_INTENSITY, DEFAULT_BRIGHTNESS); //set brightness

  //print an init message to the display:
  display_error_pattern();

  //start the NTP Client object
  timeClient.begin();

  if(!connect_to_wifi()){
    Serial.println("Unable to connect to WIFI, will try again later.");
  }
  else{
    //force an update of the NTP time
    update_NTP_time();
  }
}

void loop()
{
  //update the ntpClient object
  timeClient.update();
  //check connectivity and update time from remote NTP servers
  verify_time();
  //display the current time if a valid time has been received.
  display_time();
=======
/*
This is code to run a 4x (8x8) MAS2179 display clock connected to an ESP8266.
It will connect to a wireless network, and then set the time by contacting an NTP server
It will then continuously try to connect to the NTP server to keep the time correct,
while running on its own clock crystal between connections to the NTP server.

There is also code that allows for settings to be cahnged by pressing a config button, followed by up/down adjustment buttons.
ALl settings will be saved in persistant FLASH memory using the EEPROM.h library for ESP8266
The following items can be set via this method:
  Brightness: 0-15 value, controls the brightness of all LEDs on the display.
  GMT Offset: from -12 to +14 hours per GMT specs. This will snap to any valid GMT offset per the GMT_OFFSETS enum
  12/24H Modes: This will allow switching between 24H time or 12H AM/PM time displays.
  Display Seconds: This will allow the end user to decide if they want to display seconds or now on the display.
*/

#include <Arduino.h>
#include <stdint.h>
#include <NTPClient.h>
#include <esp8266_pins.h>
#include <ESP8266WiFi.h>
#include <WiFiUdp.h>
#include <EEPROM.h>
#include <max7219.h>
#include <fonts.h>
#include <pgmspace.h>

//wifi credentials - adjust to taste
#define WIFI_NAME "801Labs-Guest"
#define WIFI_PASS "DC801DC801"

//these are named variables to make the intent of the code more readable.
#define _12H_MODE true
#define _24H_MODE false
#define EEPROM_HAS_BEEN_INITIALIZED 1

//default brightness - can be from 0x0 to 0xF
#define DEFAULT_BRIGHTNESS 0x6U

//default display mode for time - seconds on or off
#define DEFAULT_DISPLAY_MODE false

//this controls whether or not the clock displays time in 12H or 24H mode
#define DEFAULT_12H_24H_MODE _12H_MODE

//Change this to adjust the default time zone on power up in seconds - Adjust as needed. (60 s/min * 60min/hour * (+/-)Offset in Hours)
#define DEFAULT_TIME_OFFSET (60L * 60L * -7L)

//this is how often the NTP client object will check for updates in milliseconds. (1000ms/s * 60s/min * 5 min)
#define DEFAULT_NTP_SERVER_CHECK_INTERVAL (1000UL * 60UL * 5UL)

//this timeout is for initial connections to the wifi. It will only try for this many ms.
#define WIFI_TIMEOUT 10000UL

//this is how often the wifi will try to reconnect if it becomes disconnected in ms. (1000ms/s * 60s/min * 5 min)
#define WIFI_RECONNECT_CHECK_INTERVAL (1000UL * 60UL * 5UL)

//this is how long to wait for the NTP server to send back a valid time before giving up in ms (1000ms/s * 2s)
#define NTP_CONNECTION_TIMEOUT (1000UL * 2UL)

//this is how many characters a string can be at most. Trying to display strings longer than this will result in truncation:
#define MAX_STRING_BUFFER_LENGTH 128

//this is the offset between EEPROM data values in bytes:
//set to 4U so you get 4*8 = 32 bit values for each address location
#define EEPROM_BYTE_OFFSET 4U

//this is how many bytes of EEPROM are reserved for storing settings data 
//the total is: (Number of bytes per item stored * (number of items being stored + 1U for the init address)):
//the init address will be 0 of the EEPROM has not been initialized, and any other value in the LSB if it has been.
#define NUM_EEPROM_BYTES (EEPROM_BYTE_OFFSET * (4U + 1U))

//these are the EEPROM addressed where things are stored:
//the EEPROM data is bropken into 32-bit values, Least Significant Bytes first.
#define EEPROM_INIT_ADDRESS         (0x00*EEPROM_BYTE_OFFSET)
#define EEPROM_BRIGHTNESS_ADDRESS   (0x01*EEPROM_BYTE_OFFSET)
#define EEPROM_DISPLAY_MODE_ADDRESS (0x02*EEPROM_BYTE_OFFSET)
#define EEPROM_12H_24H_ADDRESS      (0x03*EEPROM_BYTE_OFFSET)
#define EEPROM_TIME_OFFSET_ADDRESS  (0x04*EEPROM_BYTE_OFFSET)

//set this to true to force an EEPROM reset:
bool FORCE_EEPROM_INIT = false;

//this is the NTP client's UDP object.
WiFiUDP ntpUDP;

//this si the NTP client object:
NTPClient timeClient(ntpUDP, "pool.ntp.org", DEFAULT_TIME_OFFSET, DEFAULT_NTP_SERVER_CHECK_INTERVAL);

//this tracks the last wifi connection time for reconnect attempts:
uint32_t last_wifi_connection_attempt = 0;
      
//this is a variable that will track if a valid NTP time has been received since power on
//Until this is true, the clock will not display any time, only the INIT_MESSAGE
bool valid_NTP_time_received = false;

//this will keep track of the last value for seconds returned from the loop, so the display will only be updated once per second
uint8_t last_seconds = 0;

//this tracks the display mode. True means 24H time display, false is 12h time display
uint32_t display_time_in_24_h = DEFAULT_12H_24H_MODE;

//this tracks whether or not to display seconds on the clock display mode.
uint32_t display_mode = DEFAULT_DISPLAY_MODE;

//this stores the current brightness setting.
uint32_t display_brightness = DEFAULT_BRIGHTNESS;

//this stores the current UTC offset in seconds:
uint32_t current_time_offset = DEFAULT_TIME_OFFSET;

//this is a string buffer that stores the current time for use in printing time strings to the display:
uint8_t print_string_buffer[MAX_STRING_BUFFER_LENGTH];

//this is how many characters are currently being used in the string buffer:
uint8_t current_num_chars_in_buffer = 0;

//this will write all 4 bytes of EEPROM memory with a 32-bit integer value
void write_32_bit_EEPROM_value(unsigned int address, uint32_t value)
{
  for(int i=0; i<3; i++){
    //get the current LSB
    uint8_t lsb = (uint8_t)value & 0x000000FF;
    Serial.println(lsb);
    //write the current LSB to the appropriate address
    EEPROM.write(address+i, lsb);
    //shift the value over 8 bits to make the next iteration use the byte above the previous lsb
    value = value >> 8;
    EEPROM.commit();
  }
}

//this reads a 32-bit value from the EEPROM, starting at address as the Least signifigant byte, and moving throught he next three bytes after that.
uint32_t read_32_bit_EEPROM_value(unsigned int address)
{
  uint32_t combined_value = 0;
  for(int i=0; i<3; i++){
    //shift the value over by the byte number so it lands in the right place
    combined_value = combined_value & (EEPROM.read(address+i) << i*8);
  }
  return combined_value;
}

//this will initialize the EEPROM data to the default values, which can then be updated by the code or changed later.
void init_EEPROM(void)
{
  //write the init bit so that the MCU will know the EEPROM has valid initial values:
  write_32_bit_EEPROM_value(EEPROM_INIT_ADDRESS, 0x01U);
  //write the default values for the various settings options to their EEPROM addresses:
  write_32_bit_EEPROM_value(EEPROM_BRIGHTNESS_ADDRESS, DEFAULT_BRIGHTNESS);
  write_32_bit_EEPROM_value(EEPROM_DISPLAY_MODE_ADDRESS, DEFAULT_DISPLAY_MODE);
  write_32_bit_EEPROM_value(EEPROM_12H_24H_ADDRESS, DEFAULT_12H_24H_MODE);
  write_32_bit_EEPROM_value(EEPROM_TIME_OFFSET_ADDRESS, DEFAULT_TIME_OFFSET);
  //print a debug serial message to let everyone know you reset the EEPROM:
  Serial.println("EEPROM Reset to default values.");
}

void restore_from_EEPROM(void)
{
  //this will set the current values to the values currently stored in EEPROM.
  Serial.println("Reading values from EEPROM:");
  display_brightness = read_32_bit_EEPROM_value(EEPROM_BRIGHTNESS_ADDRESS);
  display_mode = read_32_bit_EEPROM_value(EEPROM_DISPLAY_MODE_ADDRESS);
  display_time_in_24_h = read_32_bit_EEPROM_value(EEPROM_12H_24H_ADDRESS);
  current_time_offset = read_32_bit_EEPROM_value(EEPROM_TIME_OFFSET_ADDRESS);
  Serial.print("Brightness set to: ");
  Serial.println(display_brightness);
  Serial.print("DIsplay Mode set to: ");
  Serial.println(display_mode);
  Serial.print("24 Hour mode set to: ");
  Serial.println(display_time_in_24_h);
  Serial.print("Current time offset from GMT in seconds set to: ");
  Serial.println(current_time_offset);
}

bool connect_to_wifi(void)
{
  uint32_t wifi_connection_timeout = millis();
  last_wifi_connection_attempt = millis();

  WiFi.begin(WIFI_NAME, WIFI_PASS);

  Serial.print("Connecting");
  while (WiFi.status() != WL_CONNECTED){
    delay(500);
    Serial.print(".");
    if(millis() >= wifi_connection_timeout + WIFI_TIMEOUT){
      Serial.println();
      Serial.println("Unable to connect.");
      return false;
    }
  }
  Serial.println();

  Serial.print("Connected, IP address: ");
  Serial.println(WiFi.localIP());
  return true;
}

//this will force an update of the ntp time
bool update_NTP_time()
{
  uint32_t ntp_connection_start_time = millis();
  while(!timeClient.update()) {
    timeClient.forceUpdate();
    if(millis() >= NTP_CONNECTION_TIMEOUT + ntp_connection_start_time){
      Serial.println("Unable to connect to NTP server, will try again later.");
      return false;
    }
  }
  Serial.print("NTP time updated to ");
  Serial.println(timeClient.getFormattedDate());
  valid_NTP_time_received = true;
  return true;
}

//this will regularly check to make sure we're connected to the internet, and if we are, it will update the NTP time.
void verify_time()
{
  if(millis() >= last_wifi_connection_attempt + WIFI_RECONNECT_CHECK_INTERVAL){
    last_wifi_connection_attempt = millis();
    if(WiFi.status() != WL_CONNECTED){
      if(!connect_to_wifi()){
        Serial.println("Unable to connect to WIFI, will try again later.");
      }
      else{
        //force an update of the NTP time
        update_NTP_time();
      }
    }
    else{
      //force an update of the NTP time
      update_NTP_time();
      //set the clock to show the current time.
    }
  }
}

// ref: https://stackoverflow.com/a/2603254/1053092
static unsigned char lookup[16] = {
0x0, 0x8, 0x4, 0xc, 0x2, 0xa, 0x6, 0xe,
0x1, 0x9, 0x5, 0xd, 0x3, 0xb, 0x7, 0xf, };

uint8_t reverse(uint8_t n) {
   // Reverse the top and bottom nibble then swap them.
   return (lookup[n&0b1111] << 4) | lookup[n>>4];
}

void render_font_char_to_buffer (char *string, int x_offset, uint8_t *buffer)
{
  uint16_t row_count = NUM_MAX*8;
  uint8_t font_data_width = pgm_read_byte(font);
  uint8_t font_char_width;
  uint8_t font_char_column;
  size_t font_data_offset;
  size_t character_offset = 0;
  char character;
  while ((character = string[character_offset]) != '\0')
  {
    font_data_offset = 1 + (font_data_width * (character - 32));
    font_char_width = pgm_read_byte(font + font_data_offset);
    font_char_column = 0;
    while (font_char_column < font_char_width)
    {
      scr[row_count - (x_offset + font_char_column + 1)] = reverse(pgm_read_byte(font + font_data_offset + 1 + font_char_column));
      font_char_column++;
    }
    x_offset += font_char_width + 1;
    character_offset++;
  }
}

void display_error_pattern()
{
  //this is how many columsn are in the screen buffer
  // uint16_t num_cols = NUM_MAX*8+8;
  // for(int i=0; i<num_cols; i++){
  //   if(i%2){
  //     scr[i] = B01010101;
  //   }
  //   else{
  //     scr[i] = B10101010;
  //   }
  // }
  
  render_font_char_to_buffer("ConnErr", 0x00, scr);
  refreshAllRot90();
  // refreshAll();
}

void print_time_from_NTP()
{
  //first get the hours, minutes, and seconds
  uint8_t hours = timeClient.getHours();
  if(!display_time_in_24_h){
    //correct to 12h time display values from 24h time values provided by ntp
    if(hours > 12){
      hours = hours - 12;
    }
    else if(hours == 0){
      hours = 12;
    }
  }
  uint8_t minutes = timeClient.getMinutes();
  uint8_t seconds = timeClient.getSeconds();
  if(last_seconds != seconds){
    last_seconds = seconds;
    //create a time string to be displayed:

  }
  else{
    last_seconds = seconds;
    //do nothing, only update when the seconds changes
  }
}

//this will output the current time to the LCD display
void display_time(void)
{
  //first make sure a valid time has been received:
  if(valid_NTP_time_received){
    //output the current time to the display:
    print_time_from_NTP();
  }
  else{
    //output an error pattern:
    invert(); // display_error_pattern();
    refreshAllRot90();
  }
}

void setup()
{
  //init for Debug messages
  Serial.begin(115200);
  Serial.println();

  //set up the EEPROM section of the flash:
  EEPROM.begin(NUM_EEPROM_BYTES);

  //check the EEPROM memory to see if it has been initialized.
  Serial.println(EEPROM.read(EEPROM_INIT_ADDRESS));
  if(EEPROM.read(EEPROM_INIT_ADDRESS) != EEPROM_HAS_BEEN_INITIALIZED || FORCE_EEPROM_INIT){
    init_EEPROM();
    Serial.println(EEPROM.read(EEPROM_INIT_ADDRESS));
  } else {
    restore_from_EEPROM();
  }

  //init displays:
  initMAX7219();
  sendCmdAll(CMD_SHUTDOWN, 1); //turn shutdown mode off
  sendCmdAll(CMD_INTENSITY, DEFAULT_BRIGHTNESS); //set brightness

  //print an init message to the display:
  display_error_pattern();

  //start the NTP Client object
  timeClient.begin();

  if(!connect_to_wifi()){
    Serial.println("Unable to connect to WIFI, will try again later.");
  }
  else{
    //force an update of the NTP time
    update_NTP_time();
  }
}

void loop()
{
  //update the ntpClient object
  timeClient.update();
  //check connectivity and update time from remote NTP servers
  verify_time();
  //display the current time if a valid time has been received.
  display_time();
>>>>>>> ba74b54c
}<|MERGE_RESOLUTION|>--- conflicted
+++ resolved
@@ -1,342 +1,3 @@
-<<<<<<< HEAD
-/*
-This is code to run a 4x (8x8) MAS2179 display clock connected to an ESP8266.
-It will connect to a wireless network, and then set the time by contacting an NTP server
-It will then continuously try to connect to the NTP server to keep the time correct,
-while running on its own clock crystal between connections to the NTP server.
-
-There is also code that allows for settings to be cahnged by pressing a config button, followed by up/down adjustment buttons.
-ALl settings will be saved in persistant FLASH memory using the EEPROM.h library for ESP8266
-The following items can be set via this method:
-  Brightness: 0-15 value, controls the brightness of all LEDs on the display.
-  GMT Offset: from -12 to +14 hours per GMT specs. This will snap to any valid GMT offset per the GMT_OFFSETS enum
-  12/24H Modes: This will allow switching between 24H time or 12H AM/PM time displays.
-  Display Seconds: This will allow the end user to decide if they want to display seconds or now on the display.
-*/
-
-#include <Arduino.h>
-#include <stdint.h>
-#include <NTPClient.h>
-#include <esp8266_pins.h>
-#include <esp8266WIFI.h>
-#include <WiFiUdp.h>
-#include <EEPROM.h>
-#include <max7219.h>
-#include <fonts.h>
-
-//wifi credentials - adjust to taste
-#define WIFI_NAME "801Labs-Guest"
-#define WIFI_PASS "DC801DC801"
-
-//these are named variables to make the intent of the code more readable.
-#define _12H_MODE true
-#define _24H_MODE false
-#define EEPROM_HAS_BEEN_INITIALIZED 1
-
-//default brightness - can be from 0x0 to 0xF
-#define DEFAULT_BRIGHTNESS 0x6U
-
-//default display mode for time - seconds on or off
-#define DEFAULT_DISPLAY_MODE false
-
-//this controls whether or not the clock displays time in 12H or 24H mode
-#define DEFAULT_12H_24H_MODE _12H_MODE
-
-//Change this to adjust the default time zone on power up in seconds - Adjust as needed. (60 s/min * 60min/hour * (+/-)Offset in Hours)
-#define DEFAULT_TIME_OFFSET (60L * 60L * -7L)
-
-//this is how often the NTP client object will check for updates in milliseconds. (1000ms/s * 60s/min * 5 min)
-#define DEFAULT_NTP_SERVER_CHECK_INTERVAL (1000UL * 60UL * 5UL)
-
-//this timeout is for initial connections to the wifi. It will only try for this many ms.
-#define WIFI_TIMEOUT 10000UL
-
-//this is how often the wifi will try to reconnect if it becomes disconnected in ms. (1000ms/s * 60s/min * 5 min)
-#define WIFI_RECONNECT_CHECK_INTERVAL (1000UL * 60UL * 5UL)
-
-//this is how long to wait for the NTP server to send back a valid time before giving up in ms (1000ms/s * 2s)
-#define NTP_CONNECTION_TIMEOUT (1000UL * 2UL)
-
-//this is how many characters a string can be at most. Trying to display strings longer than this will result in truncation:
-#define MAX_STRING_BUFFER_LENGTH 128
-
-//this is the offset between EEPROM data values in bytes:
-//set to 4U so you get 4*8 = 32 bit values for each address location
-#define EEPROM_BYTE_OFFSET 4U
-
-//this is how many bytes of EEPROM are reserved for storing settings data 
-//the total is: (Number of bytes per item stored * (number of items being stored + 1U for the init address)):
-//the init address will be 0 of the EEPROM has not been initialized, and any other value in the LSB if it has been.
-#define NUM_EEPROM_BYTES (EEPROM_BYTE_OFFSET * (4U + 1U))
-
-//these are the EEPROM addressed where things are stored:
-//the EEPROM data is bropken into 32-bit values, Least Significant Bytes first.
-#define EEPROM_INIT_ADDRESS         (0x00*EEPROM_BYTE_OFFSET)
-#define EEPROM_BRIGHTNESS_ADDRESS   (0x01*EEPROM_BYTE_OFFSET)
-#define EEPROM_DISPLAY_MODE_ADDRESS (0x02*EEPROM_BYTE_OFFSET)
-#define EEPROM_12H_24H_ADDRESS      (0x03*EEPROM_BYTE_OFFSET)
-#define EEPROM_TIME_OFFSET_ADDRESS  (0x04*EEPROM_BYTE_OFFSET)
-
-//set this to true to force an EEPROM reset:
-bool FORCE_EEPROM_INIT = false;
-
-//this is the NTP client's UDP object.
-WiFiUDP ntpUDP;
-
-//this si the NTP client object:
-NTPClient timeClient(ntpUDP, "pool.ntp.org", DEFAULT_TIME_OFFSET, DEFAULT_NTP_SERVER_CHECK_INTERVAL);
-
-//this tracks the last wifi connection time for reconnect attempts:
-uint32_t last_wifi_connection_attempt = 0;
-      
-//this is a variable that will track if a valid NTP time has been received since power on
-//Until this is true, the clock will not display any time, only the INIT_MESSAGE
-bool valid_NTP_time_received = false;
-
-//this will keep track of the last value for seconds returned from the loop, so the display will only be updated once per second
-uint8_t last_seconds = 0;
-
-//this tracks the display mode. True means 24H time display, false is 12h time display
-uint32_t display_time_in_24_h = DEFAULT_12H_24H_MODE;
-
-//this tracks whether or not to display seconds on the clock display mode.
-uint32_t display_mode = DEFAULT_DISPLAY_MODE;
-
-//this stores the current brightness setting.
-uint32_t display_brightness = DEFAULT_BRIGHTNESS;
-
-//this stores the current UTC offset in seconds:
-uint32_t current_time_offset = DEFAULT_TIME_OFFSET;
-
-//this is a string buffer that stores the current time for use in printing time strings to the display:
-uint8_t print_string_buffer[MAX_STRING_BUFFER_LENGTH];
-
-//this is how many characters are currently being used in the string buffer:
-uint8_t current_num_chars_in_buffer = 0;
-
-//this will write all 4 bytes of EEPROM memory with a 32-bit integer value
-void write_32_bit_EEPROM_value(unsigned int address, uint32_t value)
-{
-  for(int i=0; i<3; i++){
-    //get the current LSB
-    uint8_t lsb = (uint8_t)value & 0x000000FF;
-    Serial.println(lsb);
-    //write the current LSB to the appropriate address
-    EEPROM.write(address+i, lsb);
-    //shift the value over 8 bits to make the next iteration use the byte above the previous lsb
-    value = value >> 8;
-    EEPROM.commit();
-  }
-}
-
-//this reads a 32-bit value from the EEPROM, starting at address as the Least signifigant byte, and moving throught he next three bytes after that.
-uint32_t read_32_bit_EEPROM_value(unsigned int address)
-{
-  uint32_t combined_value = 0;
-  for(int i=0; i<3; i++){
-    //shift the value over by the byte number so it lands in the right place
-    combined_value = combined_value & (EEPROM.read(address+i) << i*8);
-  }
-  return combined_value;
-}
-
-//this will initialize the EEPROM data to the default values, which can then be updated by the code or changed later.
-void init_EEPROM(void)
-{
-  //write the init bit so that the MCU will know the EEPROM has valid initial values:
-  write_32_bit_EEPROM_value(EEPROM_INIT_ADDRESS, 0x01U);
-  //write the default values for the various settings options to their EEPROM addresses:
-  write_32_bit_EEPROM_value(EEPROM_BRIGHTNESS_ADDRESS, DEFAULT_BRIGHTNESS);
-  write_32_bit_EEPROM_value(EEPROM_DISPLAY_MODE_ADDRESS, DEFAULT_DISPLAY_MODE);
-  write_32_bit_EEPROM_value(EEPROM_12H_24H_ADDRESS, DEFAULT_12H_24H_MODE);
-  write_32_bit_EEPROM_value(EEPROM_TIME_OFFSET_ADDRESS, DEFAULT_TIME_OFFSET);
-  //print a debug serial message to let everyone know you reset the EEPROM:
-  Serial.println("EEPROM Reset to default values.");
-}
-
-void restore_from_EEPROM(void)
-{
-  //this will set the current values to the values currently stored in EEPROM.
-  Serial.println("Reading values from EEPROM:");
-  display_brightness = read_32_bit_EEPROM_value(EEPROM_BRIGHTNESS_ADDRESS);
-  display_mode = read_32_bit_EEPROM_value(EEPROM_DISPLAY_MODE_ADDRESS);
-  display_time_in_24_h = read_32_bit_EEPROM_value(EEPROM_12H_24H_ADDRESS);
-  current_time_offset = read_32_bit_EEPROM_value(EEPROM_TIME_OFFSET_ADDRESS);
-  Serial.print("Brightness set to: ");
-  Serial.println(display_brightness);
-  Serial.print("DIsplay Mode set to: ");
-  Serial.println(display_mode);
-  Serial.print("24 Hour mode set to: ");
-  Serial.println(display_time_in_24_h);
-  Serial.print("Current time offset from GMT in seconds set to: ");
-  Serial.println(current_time_offset);
-}
-
-bool connect_to_wifi(void)
-{
-  uint32_t wifi_connection_timeout = millis();
-  last_wifi_connection_attempt = millis();
-
-  WiFi.begin(WIFI_NAME, WIFI_PASS);
-
-  Serial.print("Connecting");
-  while (WiFi.status() != WL_CONNECTED){
-    delay(500);
-    Serial.print(".");
-    if(millis() >= wifi_connection_timeout + WIFI_TIMEOUT){
-      Serial.println();
-      Serial.println("Unable to connect.");
-      return false;
-    }
-  }
-  Serial.println();
-
-  Serial.print("Connected, IP address: ");
-  Serial.println(WiFi.localIP());
-  return true;
-}
-
-//this will force an update of the ntp time
-bool update_NTP_time()
-{
-  uint32_t ntp_connection_start_time = millis();
-  while(!timeClient.update()) {
-    timeClient.forceUpdate();
-    if(millis() >= NTP_CONNECTION_TIMEOUT + ntp_connection_start_time){
-      Serial.println("Unable to connect to NTP server, will try again later.");
-      return false;
-    }
-  }
-  Serial.print("NTP time updated to ");
-  Serial.println(timeClient.getFormattedDate());
-  valid_NTP_time_received = true;
-  return true;
-}
-
-//this will regularly check to make sure we're connected to the internet, and if we are, it will update the NTP time.
-void verify_time()
-{
-  if(millis() >= last_wifi_connection_attempt + WIFI_RECONNECT_CHECK_INTERVAL){
-    last_wifi_connection_attempt = millis();
-    if(WiFi.status() != WL_CONNECTED){
-      if(!connect_to_wifi()){
-        Serial.println("Unable to connect to WIFI, will try again later.");
-      }
-      else{
-        //force an update of the NTP time
-        update_NTP_time();
-      }
-    }
-    else{
-      //force an update of the NTP time
-      update_NTP_time();
-      //set the clock to show the current time.
-    }
-  }
-}
-
-void display_error_pattern()
-{
-  //this is how many columsn are in the screen buffer
-  uint16_t num_cols = NUM_MAX*8+8;
-  for(int i=0; i<num_cols; i++){
-    if(i%2){
-      scr[i] = B01010101;
-    }
-    else{
-      scr[i] = B10101010;
-    }
-    refreshAll();
-  }
-}
-
-void print_time_from_NTP()
-{
-  //first get the hours, minutes, and seconds
-  uint8_t hours = timeClient.getHours();
-  if(!display_time_in_24_h){
-    //correct to 12h time display values from 24h time values provided by ntp
-    if(hours > 12){
-      hours = hours - 12;
-    }
-    else if(hours == 0){
-      hours = 12;
-    }
-  }
-  uint8_t minutes = timeClient.getMinutes();
-  uint8_t seconds = timeClient.getSeconds();
-  if(last_seconds != seconds){
-    last_seconds = seconds;
-    //create a time string to be displayed:
-
-  }
-  else{
-    last_seconds = seconds;
-    //do nothing, only update when the seconds changes
-  }
-}
-
-//this will output the current time to the LCD display
-void display_time(void)
-{
-  //first make sure a valid time has been received:
-  if(valid_NTP_time_received){
-    //output the current time to the display:
-    print_time_from_NTP();
-  }
-  else{
-    //output an error pattern:
-    display_error_pattern();
-  }
-}
-
-void setup()
-{
-  //init for Debug messages
-  Serial.begin(115200);
-  Serial.println();
-
-  //set up the EEPROM section of the flash:
-  EEPROM.begin(NUM_EEPROM_BYTES);
-
-  //check the EEPROM memory to see if it has been initialized.
-  Serial.println(EEPROM.read(EEPROM_INIT_ADDRESS));
-  if(EEPROM.read(EEPROM_INIT_ADDRESS) != EEPROM_HAS_BEEN_INITIALIZED || FORCE_EEPROM_INIT){
-    init_EEPROM();
-    Serial.println(EEPROM.read(EEPROM_INIT_ADDRESS));
-  } else {
-    restore_from_EEPROM();
-  }
-
-  //init displays:
-  initMAX7219();
-  sendCmdAll(CMD_SHUTDOWN, 1); //turn shutdown mode off
-  sendCmdAll(CMD_INTENSITY, DEFAULT_BRIGHTNESS); //set brightness
-
-  //print an init message to the display:
-  display_error_pattern();
-
-  //start the NTP Client object
-  timeClient.begin();
-
-  if(!connect_to_wifi()){
-    Serial.println("Unable to connect to WIFI, will try again later.");
-  }
-  else{
-    //force an update of the NTP time
-    update_NTP_time();
-  }
-}
-
-void loop()
-{
-  //update the ntpClient object
-  timeClient.update();
-  //check connectivity and update time from remote NTP servers
-  verify_time();
-  //display the current time if a valid time has been received.
-  display_time();
-=======
 /*
 This is code to run a 4x (8x8) MAS2179 display clock connected to an ESP8266.
 It will connect to a wireless network, and then set the time by contacting an NTP server
@@ -713,5 +374,4 @@
   verify_time();
   //display the current time if a valid time has been received.
   display_time();
->>>>>>> ba74b54c
 }